# Python wrapper for ImageJ

[`pyimagej`](https://github.com/imagej/pyimagej) provides a set of
wrapper functions for integration between ImageJ and Python.

It also provides a high-level entry point `imagej.IJ` for invoking
[ImageJ Server](https://github.com/imagej/imagej-server) APIs;
see "ImageJ Server" below for details.

## Installation

The recommended way to install `pyimagej` is with [Conda](https://conda.io/):

<<<<<<< HEAD
```bash
=======
```
>>>>>>> 94de7f01
conda config --add channels conda-forge 
conda install pyimagej openjdk=8
```

The above installs it with OpenJDK 8; if you leave off the `openjdk=8` it will install OpenJDK 11 by default, which should also work, but is less well tested and may have more rough edges.

## Usage

### Quick start

See [this Jupyter notebook](https://nbviewer.jupyter.org/github/imagej/tutorials/blob/master/notebooks/1-Using-ImageJ/6-ImageJ-with-Python-Kernel.ipynb).

### Creating the ImageJ gateway

#### Newest available version

If you want to launch the newest available release version of ImageJ:

```python
import imagej
ij = imagej.init()
```

This invocation will automatically download and cache the newest release of
[net.imagej:imagej](http://maven.imagej.net/#nexus-search;gav~net.imagej~imagej~~~).

#### Explicitly specified version

You can specify a particular version, to facilitate reproducibility:

```python
import imagej
ij = imagej.init('2.0.0-rc-68')
ij.getVersion()
```

#### With graphical capabilities

If you want to have support for the graphical user interface:

```python
import imagej
ij = imagej.init(headless=False)
ij.ui().showUI()
```

Note there are issues with Java AWT via Python on macOS; see
[this article](https://github.com/imglib/imglyb#awt-through-pyjnius-on-osx)
for a workaround.

#### Including ImageJ 1.x support

By default, the ImageJ gateway will not include the
[legacy layer](https://imagej.net/Legacy) for backwards compatibility with
[ImageJ 1.x](https://imagej.net/ImageJ1).
You can enable the legacy layer as follows:

```python
import imagej
ij = imagej.init('net.imagej:imagej+net.imagej:imagej-legacy')
```

#### Including Fiji plugins

By default, the ImageJ gateway will include base ImageJ2 functionality only,
without additional plugins such as those that ship with the
[Fiji](https://fiji.sc/) distribution of ImageJ.

You can create an ImageJ gateway including Fiji plugins as follows:

```python
import imagej
ij = imagej.init('sc.fiji:fiji')
```

#### From a local installation

If you have an installation of [ImageJ2](https://imagej.net/ImageJ2)
such as [Fiji](https://fiji.sc/), you can wrap an ImageJ gateway around it:

```python
import imagej
ij = imagej.init('/Applications/Fiji.app')
```

Replace `/Applications/Fiji.app` with the actual location of your installation.

### Using the ImageJ gateway

Once you have your ImageJ gateway, you can start using it. Here is an example:

```python
# Import an image with scikit-image.
import skimage
from skimage import io
# NB: Blood vessel image from: https://www.fi.edu/heart/blood-vessels
img = io.imread('https://www.fi.edu/sites/fi.live.franklinds.webair.com/files/styles/featured_large/public/General_EduRes_Heart_BloodVessels_0.jpg')
import numpy as np
img = np.mean(img, axis=2)

# Invoke ImageJ's Frangi vesselness op.
vessels = np.zeros(img.shape, dtype=img.dtype)
ij.op().filter().frangiVesselness(ij.py.to_java(vessels), ij.py.to_java(img), [1, 1], 20)
```

See also `test/test_imagej.py` for other examples of usage.


# ImageJ Server

## Requirements

The imagej.server module has its own requirements:

* `requests` is required to communicate with the ImageJ server.
* `pillow` is required for the `imagej.server.IJ.show()` function.
  In addition, `display` or `xv` must be available to view the image.

## Usage

There is a short usage example
[here](https://github.com/imagej/imagej.py/blob/master/imagej/server/usage.py).<|MERGE_RESOLUTION|>--- conflicted
+++ resolved
@@ -11,11 +11,7 @@
 
 The recommended way to install `pyimagej` is with [Conda](https://conda.io/):
 
-<<<<<<< HEAD
-```bash
-=======
 ```
->>>>>>> 94de7f01
 conda config --add channels conda-forge 
 conda install pyimagej openjdk=8
 ```
